--- conflicted
+++ resolved
@@ -13,14 +13,10 @@
      django-sekizai==0.7
      git+https://github.com/mariocesar/sorl-thumbnail@007156ba3428ce02a92dcd9cce03a4803225ea66#egg=sorl.thumbnail
      six==1.6.1
-<<<<<<< HEAD
      django_nyt==0.9.6.post1
-=======
-     django_nyt==0.9.5
 django15deps = Django==1.5.10
 django16deps = Django==1.6.8
 django17deps = Django==1.7.1
->>>>>>> b860286a
 
 [testenv:py26-django15]
 basepython = python2.6
