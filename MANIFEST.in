--- conflicted
+++ resolved
@@ -1,14 +1,10 @@
 include COPYING
 include README.rst
 include setup.cfg
-<<<<<<< HEAD
 include runtests.py
 recursive-include src *.html *.txt *.png *.js *.css *.gif *.less *.mo *.po *.otf *.svg *.woff *.woff2 *.eot *.ttf
 prune src/wiki/attachments
 prune src/wiki/images
-=======
-recursive-include wiki *.html *.txt *.png *.js *.css *.gif *.less *.mo *.po *.otf *.svg *.woff *.woff2 *.eot *.ttf
-prune wiki/attachments
->>>>>>> 98d3c6f3
+
 # Exclude compiled version of source language, it's meaningless
-exclude wiki/locale/en/LC_MESSAGES/django.mo
+exclude src/wiki/locale/en/LC_MESSAGES/django.mo