--- conflicted
+++ resolved
@@ -21,17 +21,10 @@
 
 
 requirements = [
-<<<<<<< HEAD
     "Django>=1.4,<1.8",
     "django-sekizai>=0.7",
     "Pillow",
     "django-nyt>=0.9.6",
-=======
-    "Django>=1.4",
-    "django-sekizai>=0.7",
-    "Pillow",
-    "django-nyt>=0.9.5",
->>>>>>> b860286a
     "django-mptt==0.6.0", # 0.6.1 broken: https://github.com/django-mptt/django-mptt/issues/316
     "six"
 ]
