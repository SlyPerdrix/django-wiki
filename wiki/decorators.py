# -*- coding: utf-8 -*-
from __future__ import unicode_literals
from __future__ import absolute_import
from django.core.urlresolvers import reverse
from django.http import HttpResponse, HttpResponseNotFound, \
    HttpResponseForbidden, HttpResponseRedirect

from django.shortcuts import redirect, get_object_or_404
from django.template.context import RequestContext
from django.template.loader import render_to_string
<<<<<<< HEAD
import json
=======
try:
    import json
except ImportError:
    from django.utils import simplejson as json
>>>>>>> b860286a

from wiki.core.exceptions import NoRootURL

from wiki.conf import settings
from django.utils.http import urlquote
from six.moves import filter

def json_view(func):
    def wrap(request, *args, **kwargs):
        obj = func(request, *args, **kwargs)
        if isinstance(obj, HttpResponse):
            # Special behaviour: If it's a redirect, for instance
            # because of login protection etc. just return
            # the redirect
            if obj.status_code == 301 or obj.status_code == 302:
                return obj
        data = json.dumps(obj, ensure_ascii=False)
        status = kwargs.get('status', 200)
        response = HttpResponse(mimetype='application/json', status=status)
        response.write(data)
        return response
    return wrap

def response_forbidden(request, article, urlpath):
    if request.user.is_anonymous():
        qs = request.META.get('QUERY_STRING', '')
        if qs:
            qs = urlquote('?' + qs)
        else:
            qs = ''
        return redirect(settings.LOGIN_URL+"?next="+request.path + qs)
    else:
        c = RequestContext(request, {'article': article,
                                     'urlpath' : urlpath})
        return HttpResponseForbidden(render_to_string("wiki/permission_denied.html", context_instance=c))

def get_article(func=None, can_read=True, can_write=False, 
                 deleted_contents=False, not_locked=False,
                 can_delete=False, can_moderate=False,
                 can_create=False):
    """View decorator for processing standard url keyword args: Intercepts the 
    keyword args path or article_id and looks up an article, calling the decorated 
    func with this ID.
    
    Will accept a func(request, article, *args, **kwargs)
    
    NB! This function will redirect if an article does not exist, permissions
    are missing or the article is deleted.
    
    Arguments:
    
    can_read=True and/or can_write=True: Check that the current request.user
    has correct permissions.
    
    can_delete and can_moderate: Verifies with wiki.core.permissions
    
    can_create: Same as can_write but adds an extra global setting for anonymous access (ANONYMOUS_CREATE)

    deleted_contents=True: Do not redirect if the article has been deleted.
    
    not_locked=True: Return permission denied if the article is locked
    
    Also see: wiki.views.mixins.ArticleMixin 
    """
    
    def wrapper(request, *args, **kwargs):
        from . import models

        path = kwargs.pop('path', None)
        article_id = kwargs.pop('article_id', None)
                
        urlpath = None
        
        # fetch by urlpath.path
        if not path is None:
            try:
                urlpath = models.URLPath.get_by_path(path, select_related=True)
            except NoRootURL:
                return redirect('wiki:root_create')
            except models.URLPath.DoesNotExist:
                try:
                    pathlist = list(filter(lambda x: x!="", path.split("/"),))
                    path = "/".join(pathlist[:-1])
                    parent = models.URLPath.get_by_path(path)
                    return HttpResponseRedirect(reverse("wiki:create", kwargs={'path': parent.path,}) + "?slug=%s" % pathlist[-1])
                except models.URLPath.DoesNotExist:
                    c = RequestContext(request, {'error_type' : 'ancestors_missing'})
                    return HttpResponseNotFound(render_to_string("wiki/error.html", context_instance=c))
            if urlpath.article:
                # urlpath is already smart about prefetching items on article (like current_revision), so we don't have to
                article = urlpath.article
            else:
                # Be robust: Somehow article is gone but urlpath exists... clean up
                return_url = reverse('wiki:get', kwargs={'path': urlpath.parent.path})
                urlpath.delete()
                return HttpResponseRedirect(return_url)
        
        
        # fetch by article.id
        elif article_id:
            #TODO We should try to grab the article form URLPath so the caching is good, and fall back to grabbing it from Article.objects if not
            articles = models.Article.objects
            
            article = get_object_or_404(articles, id=article_id)
            try:
                urlpath = models.URLPath.objects.get(articles__article=article)
            except models.URLPath.DoesNotExist as noarticle:
                models.URLPath.MultipleObjectsReturned = noarticle
                urlpath = None
        
        
        else:
            raise TypeError('You should specify either article_id or path')
        
        if not deleted_contents:    
            # If the article has been deleted, show a special page.        
            if urlpath:
                if urlpath.is_deleted(): # This also checks all ancestors
                    return redirect('wiki:deleted', path=urlpath.path)
            else:
                if article.current_revision and article.current_revision.deleted:
                    return redirect('wiki:deleted', article_id=article.id)
        
        
        if article.current_revision.locked and not_locked:
            return response_forbidden(request, article, urlpath)

        if can_read and not article.can_read(request.user):
            return response_forbidden(request, article, urlpath)
        
        if (can_write or can_create) and not article.can_write(request.user):
            return response_forbidden(request, article, urlpath)

        if can_create and not (request.user.is_authenticated() or settings.ANONYMOUS_CREATE):
            return response_forbidden(request, article, urlpath)
        
        if can_delete and not article.can_delete(request.user):
            return response_forbidden(request, article, urlpath)
            
        if can_moderate and not article.can_moderate(request.user):
            return response_forbidden(request, article, urlpath)
        
        kwargs['urlpath'] = urlpath
        
        return func(request, article, *args, **kwargs)
    
    if func:
        return wrapper
    else:
        return lambda func: get_article(func, can_read=can_read, can_write=can_write, 
                                        deleted_contents=deleted_contents,
                                        not_locked=not_locked,can_delete=can_delete,
                                        can_moderate=can_moderate, can_create=can_create)
<|MERGE_RESOLUTION|>--- conflicted
+++ resolved
@@ -8,14 +8,10 @@
 from django.shortcuts import redirect, get_object_or_404
 from django.template.context import RequestContext
 from django.template.loader import render_to_string
-<<<<<<< HEAD
-import json
-=======
 try:
     import json
 except ImportError:
     from django.utils import simplejson as json
->>>>>>> b860286a
 
 from wiki.core.exceptions import NoRootURL
 
