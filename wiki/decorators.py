# -*- coding: utf-8 -*-
from django.conf import settings as django_settings
from django.core.urlresolvers import reverse
from django.http import HttpResponse, HttpResponseNotFound, \
    HttpResponseForbidden
from django.shortcuts import redirect, get_object_or_404
from django.template.context import RequestContext
from django.template.loader import render_to_string
from django.utils import simplejson as json

from wiki.core.exceptions import NoRootURL

def json_view(func):
    def wrap(request, *args, **kwargs):
        obj = func(request, *args, **kwargs)
        data = json.dumps(obj, ensure_ascii=False)
        status = kwargs.get('status', 200)
        response = HttpResponse(mimetype='application/json', status=status)
        response.write(data)
        return response
    return wrap

def response_forbidden(request, article, urlpath):
    if request.user.is_anonymous():
        return redirect(django_settings.LOGIN_URL)
    else:
        c = RequestContext(request, {'article': article,
                                     'urlpath' : urlpath})
        return HttpResponseForbidden(render_to_string("wiki/permission_denied.html", context_instance=c))

def get_article(func=None, can_read=True, can_write=False, 
                 deleted_contents=False, not_locked=False,
                 can_delete=False, can_moderate=False):
    """View decorator for processing standard url keyword args: Intercepts the 
    keyword args path or article_id and looks up an article, calling the decorated 
    func with this ID.
    
    Will accept a func(request, article, *args, **kwargs)
    
    NB! This function will redirect if an article does not exist, permissions
    are missing or the article is deleted.
    
    Arguments:
    
    can_read=True and/or can_write=True: Check that the current request.user
    has correct permissions.
    
    can_delete and can_moderate: Verifies with wiki.core.permissions
    
    deleted_contents=True: Do not redirect if the article has been deleted.
    
    not_locked=True: Return permission denied if the article is locked
    
    Also see: wiki.views.mixins.ArticleMixin 
    """
    
    def wrapper(request, *args, **kwargs):
        import models

        path = kwargs.pop('path', None)
        article_id = kwargs.pop('article_id', None)
                
        urlpath = None
        
        # fetch by urlpath.path
        if not path is None:
            try:
                urlpath = models.URLPath.get_by_path(path, select_related=True)
            except NoRootURL:
                return redirect('wiki:root_create')
            except models.URLPath.DoesNotExist:
                try:
                    pathlist = filter(lambda x: x!="", path.split("/"),)
                    path = "/".join(pathlist[:-1])
                    parent = models.URLPath.get_by_path(path)
                    return redirect(reverse("wiki:create", kwargs={'path': parent.path,}) + "?slug=%s" % pathlist[-1])
                except models.URLPath.DoesNotExist:
                    c = RequestContext(request, {'error_type' : 'ancestors_missing'})
                    return HttpResponseNotFound(render_to_string("wiki/error.html", context_instance=c))
            if urlpath.article:
                # urlpath is already smart about prefetching items on article (like current_revision), so we don't have to
                article = urlpath.article
            else:
                # Be robust: Somehow article is gone but urlpath exists... clean up
                return_url = reverse('wiki:get', kwargs={'path': urlpath.parent.path})
                urlpath.delete()
                return redirect(return_url)
        
        
        # fetch by article.id
        elif article_id:
            #TODO We should try to grab the article form URLPath so the caching is good, and fall back to grabbing it from Article.objects if not
            articles = models.Article.objects
            
            article = get_object_or_404(articles, id=article_id)
            try:
                urlpath = models.URLPath.objects.get(articles__article=article)
            except models.URLPath.DoesNotExist, models.URLPath.MultipleObjectsReturned:
                urlpath = None
        
        
        else:
            raise TypeError('You should specify either article_id or path')
        
<<<<<<< HEAD
        # If the article has been deleted, show a special page.
        if not deleted_contents and article.current_revision and article.current_revision.deleted:
=======
        if can_read and not article.can_read(user=request.user):
            if request.user.is_anonymous():
                return redirect(django_settings.LOGIN_URL)
            else:
                c = RequestContext(request, {'urlpath' : urlpath})
                return HttpResponseForbidden(render_to_string("wiki/permission_denied.html", context_instance=c))
        
        if can_write and not article.can_write(user=request.user):
            if request.user.is_anonymous():
                return redirect(django_settings.LOGIN_URL)
            else:
                c = RequestContext(request, {'urlpath' : urlpath})
                return HttpResponseForbidden(render_to_string("wiki/permission_denied.html", context_instance=c))
        
        
        if not deleted_contents:            
>>>>>>> 82806fa6
            if urlpath:
                if urlpath.is_deleted(): # This also checks all ancestors
                    return redirect('wiki:deleted', path=urlpath.path)
            else:
                if article.current_revision and article.current_revision.deleted:
                    return redirect('wiki:deleted', article_id=article.id)
        
        
        if article.current_revision.locked and not_locked:
            return response_forbidden(request, article, urlpath)

        if can_read and not article.can_read(user=request.user):
            return response_forbidden(request, article, urlpath)
        
        if can_write and not article.can_write(user=request.user):
            return response_forbidden(request, article, urlpath)
        
        if can_delete and not article.can_delete(request.user):
            return response_forbidden(request, article, urlpath)
            
        if can_moderate and not article.can_moderate(request.user):
            return response_forbidden(request, article, urlpath)
            
        kwargs['urlpath'] = urlpath
        
        return func(request, article, *args, **kwargs)
    
    if func:
        return wrapper
    else:
        return lambda func: get_article(func, can_read=can_read, can_write=can_write, 
                                        deleted_contents=deleted_contents,
                                        not_locked=not_locked,can_delete=can_delete,
                                        can_moderate=can_moderate)
<|MERGE_RESOLUTION|>--- conflicted
+++ resolved
@@ -102,27 +102,8 @@
         else:
             raise TypeError('You should specify either article_id or path')
         
-<<<<<<< HEAD
-        # If the article has been deleted, show a special page.
-        if not deleted_contents and article.current_revision and article.current_revision.deleted:
-=======
-        if can_read and not article.can_read(user=request.user):
-            if request.user.is_anonymous():
-                return redirect(django_settings.LOGIN_URL)
-            else:
-                c = RequestContext(request, {'urlpath' : urlpath})
-                return HttpResponseForbidden(render_to_string("wiki/permission_denied.html", context_instance=c))
-        
-        if can_write and not article.can_write(user=request.user):
-            if request.user.is_anonymous():
-                return redirect(django_settings.LOGIN_URL)
-            else:
-                c = RequestContext(request, {'urlpath' : urlpath})
-                return HttpResponseForbidden(render_to_string("wiki/permission_denied.html", context_instance=c))
-        
-        
-        if not deleted_contents:            
->>>>>>> 82806fa6
+        if not deleted_contents:    
+            # If the article has been deleted, show a special page.        
             if urlpath:
                 if urlpath.is_deleted(): # This also checks all ancestors
                     return redirect('wiki:deleted', path=urlpath.path)
