--- conflicted
+++ resolved
@@ -171,29 +171,19 @@
         
         #If we are purging, only moderators can delete articles with children
         cannot_delete_children = False
-<<<<<<< HEAD
         can_moderate = self.article.can_moderate(self.request.user)
-        if self.children_slice and not can_moderate:
-=======
-        if purge and self.children_slice and not self.request.user.has_perm('wiki.moderator'):
->>>>>>> 82806fa6
+        if purge and self.children_slice and not can_moderate:
             cannot_delete_children = True
 
         if self.cannot_delete_root or cannot_delete_children:
             messages.error(self.request, _(u'This article cannot be deleted because it has children or is a root article.'))
             return redirect('wiki:get', article_id=self.article.id)
         
-<<<<<<< HEAD
-        # First, remove children
-        self.delete_children(purge=cd['purge'])
-        
-        if can_moderate and cd['purge']:
-=======
-        if self.request.user.has_perm('wiki.moderator') and purge:
+
+        if can_moderate and purge:
             # First, remove children
             self.delete_children(purge=purge)
             
->>>>>>> 82806fa6
             self.article.delete()
             messages.success(self.request, _(u'This article together with all its contents are now completely gone! Thanks!'))
         else:
@@ -348,13 +338,8 @@
         
         # Restore
         if (request.GET.get('restore', False) and
-<<<<<<< HEAD
             (not article.current_revision.locked and article.can_delete(request.user)) or
              article.can_moderate(request.user)):
-            self.delete_children(restore=True)
-=======
-            (not article.current_revision.locked or request.user.has_perm('wiki.moderator'))):
->>>>>>> 82806fa6
             revision = models.ArticleRevision()
             revision.inherit_predecessor(self.article)
             revision.set_from_request(request)
