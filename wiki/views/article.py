--- conflicted
+++ resolved
@@ -90,27 +90,14 @@
                                 'other_read': self.article.other_read,
                                 'other_write': self.article.other_write,
                                 })
-<<<<<<< HEAD
             messages.success(self.request, _("New article '%s' created.") % self.newpath.article.current_revision.title)
-
-            transaction.commit()
-        # TODO: Handle individual exceptions better and give good feedback.
         except Exception as e:
-            transaction.rollback()
-=======
-            messages.success(self.request, _(u"New article '%s' created.") % self.newpath.article.current_revision.title)
-        except Exception, e:
             log.exception("Exception creating article.")
->>>>>>> 2340c324
             if self.request.user.is_superuser:
                 messages.error(self.request, _("There was an error creating this article: %s") % str(e))
             else:
-<<<<<<< HEAD
                 messages.error(self.request, _("There was an error creating this article."))
-            transaction.commit()
-=======
-                messages.error(self.request, _(u"There was an error creating this article."))
->>>>>>> 2340c324
+
             return redirect('wiki:get', '')
 
         url = self.get_success_url()
