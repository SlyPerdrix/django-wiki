--- conflicted
+++ resolved
@@ -21,15 +21,13 @@
 
 ACCOUNT_HANDLING = getattr(django_settings, 'WIKI_ACCOUNT_HANDLING', True)
 
-<<<<<<< HEAD
 if ACCOUNT_HANDLING:
     LOGIN_URL = reverse_lazy("wiki:login")
 else:
     LOGIN_URL = getattr(django_settings, "LOGIN_URL", "/")
-=======
+
 # Maximum amount of children to display in a menu before going "+more"
 SHOW_MAX_CHILDREN = getattr(django_settings, 'WIKI_SHOW_MAX_CHILDREN', 20)
->>>>>>> d1f50d11
 
 ####################
 # PLANNED SETTINGS #
