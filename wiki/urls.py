# -*- coding: utf-8 -*-
from django.conf.urls.defaults import patterns, url, include
from django.utils.importlib import import_module

from wiki.views import article, accounts
from wiki.core.plugins import registry

<<<<<<< HEAD
urlpatterns = patterns('',
    url('^$', article.ArticleView.as_view(), name='root', kwargs={'path': ''}),
    url('^create-root/$', 'wiki.views.article.root_create', name='root_create'),
    url('^_search/$', article.SearchView.as_view(), name='search'),
    url('^_revision/diff/(?P<revision_id>\d+)/$', 'wiki.views.article.diff', name='diff'),
)

urlpatterns += patterns('',
    url('^_accounts/sign-up/$', accounts.Signup.as_view(), name='signup'),
    url('^_accounts/logout/$', accounts.Logout.as_view(), name='logout'),
    url('^_accounts/login/$', accounts.Login.as_view(), name='login'),
)

urlpatterns += patterns('',
    # This one doesn't work because it don't know where to redirect after...
    url('^_revision/change/(?P<article_id>\d+)/(?P<revision_id>\d+)/$', 'wiki.views.article.change_revision', name='change_revision'),
    url('^_revision/preview/(?P<article_id>\d+)/$', article.Preview.as_view(), name='preview_revision'),
    url('^_revision/merge/(?P<article_id>\d+)/(?P<revision_id>\d+)/preview/$', 'wiki.views.article.merge', name='merge_revision_preview', kwargs={'preview': True}),
    
    # Paths decided by article_ids
    url('^(?P<article_id>\d+)/$', article.ArticleView.as_view(), name='get'),
    url('^(?P<article_id>\d+)/delete/$', article.Delete.as_view(), name='delete'),
    url('^(?P<article_id>\d+)/deleted/$', article.Deleted.as_view(), name='deleted'),
    url('^(?P<article_id>\d+)/edit/$', article.Edit.as_view(), name='edit'),
    url('^(?P<article_id>\d+)/preview/$', article.Preview.as_view(), name='preview'),
    url('^(?P<article_id>\d+)/history/$', article.History.as_view(), name='history'),
    url('^(?P<article_id>\d+)/settings/$', article.Settings.as_view(), name='settings'),
    url('^(?P<article_id>\d+)/source/$', article.Source.as_view(), name='source'),
    url('^(?P<article_id>\d+)/revision/change/(?P<revision_id>\d+)/$', 'wiki.views.article.change_revision', name='change_revision'),   
    url('^(?P<article_id>\d+)/revision/merge/(?P<revision_id>\d+)/$', 'wiki.views.article.merge', name='merge_revision'),
    url('^(?P<article_id>\d+)/plugin/(?P<slug>\w+)/$', article.Plugin.as_view(), name='plugin'),
=======
class WikiURLPatterns( object ):
    '''
    configurator for wiki urls.
    
    To customize, you can define your own subclass, either overriding
    the view providers, or overriding the functions that collect
    views.
    '''

    # basic views
    article_view_class = article.ArticleView
    article_create_view_class = article.Create
    article_delete_view_class = article.Delete
    article_deleted_view_class = article.Deleted
    article_dir_view_class = article.Dir
    article_edit_view_class = article.Edit
    article_preview_view_class = article.Preview
    article_history_view_class = article.History
    article_settings_view_class = article.Settings
    article_source_view_class = article.Source
    article_plugin_view_class = article.Plugin
    revision_change_view = 'wiki.views.article.change_revision'
    revision_merge_view = 'wiki.views.article.merge'

    create_root = 'wiki.views.article.root_create'
    search_view_class = article.SearchView
    article_diff_view = 'wiki.views.article.diff'
>>>>>>> f8900d03

    # account views
    signup_view_class = accounts.Signup
    login_view_class = accounts.Login
    logout_view_class = accounts.Logout

    def get_urls( self ):
        urlpatterns = self.get_root_urls()
        urlpatterns += self.get_accounts_urls()
        urlpatterns += self.get_revision_urls()
        urlpatterns += self.get_article_urls()
        urlpatterns += self.get_article_path_urls()
        urlpatterns += self.get_plugin_urls()
        return urlpatterns

    def get_root_urls( self ):
        urlpatterns = patterns( '',
            url( '^$', self.article_view_class.as_view(), name = 'root', kwargs = {'path': ''} ),
            url( '^create-root/$', self.create_root, name = 'root_create' ),
            url( '^_search/$', self.search_view_class.as_view(), name = 'search' ),
            url( '^_revision/diff/(?P<revision_id>\d+)/$', self.article_diff_view, name = 'diff' ),
        )
        return urlpatterns

    def get_accounts_urls( self ):
        urlpatterns = patterns( '',
            url( '^_accounts/sign-up/$', self.signup_view_class.as_view(), name = 'signup' ),
            url( '^_accounts/logout/$', self.logout_view_class.as_view(), name = 'logout' ),
            url( '^_accounts/login/$', self.login_view_class.as_view(), name = 'login' ),
            )
        return urlpatterns

    def get_revision_urls( self ):
        urlpatterns = patterns( '',
            # This one doesn't work because it don't know where to redirect after...   
            url( '^_revision/change/(?P<article_id>\d+)/(?P<revision_id>\d+)/$', self.revision_change_view, name = 'change_revision' ),
            url( '^_revision/preview/(?P<article_id>\d+)/$', self.article_preview_view_class.as_view(), name = 'preview_revision' ),
            url( '^_revision/merge/(?P<article_id>\d+)/(?P<revision_id>\d+)/preview/$', self.revision_merge_view, name = 'merge_revision_preview', kwargs = {'preview': True} ),
            )
        return urlpatterns

    def get_article_urls( self ):
        urlpatterns = patterns( '',
            # Paths decided by article_ids
            url( '^(?P<article_id>\d+)/$', self.article_view_class.as_view(), name = 'get' ),
            url( '^(?P<article_id>\d+)/delete/$', self.article_delete_view_class.as_view(), name = 'delete' ),
            url( '^(?P<article_id>\d+)/deleted/$', self.article_deleted_view_class.as_view(), name = 'deleted' ),
            url( '^(?P<article_id>\d+)/edit/$', self.article_edit_view_class.as_view(), name = 'edit' ),
            url( '^(?P<article_id>\d+)/preview/$', self.article_preview_view_class.as_view(), name = 'preview' ),
            url( '^(?P<article_id>\d+)/history/$', self.article_history_view_class.as_view(), name = 'history' ),
            url( '^(?P<article_id>\d+)/settings/$', self.article_settings_view_class.as_view(), name = 'settings' ),
            url( '^(?P<article_id>\d+)/source/$', self.article_source_view_class.as_view(), name = 'source' ),
            url( '^(?P<article_id>\d+)/revision/change/(?P<revision_id>\d+)/$', self.revision_change_view, name = 'change_revision' ),
            url( '^(?P<article_id>\d+)/revision/merge/(?P<revision_id>\d+)/$', self.revision_merge_view, name = 'merge_revision' ),
            url( '^(?P<article_id>\d+)/plugin/(?P<slug>\w+)/$', self.article_plugin_view_class.as_view(), name = 'plugin' ),
            )
        return urlpatterns

    def get_article_path_urls( self ):
        urlpatterns = patterns( '',
            # Paths decided by URLs
            url( '^(?P<path>.+/|)_create/$', self.article_create_view_class.as_view(), name = 'create' ),
            url( '^(?P<path>.+/|)_delete/$', self.article_delete_view_class.as_view(), name = 'delete' ),
            url( '^(?P<path>.+/|)_deleted/$', self.article_deleted_view_class.as_view(), name = 'deleted' ),
            url( '^(?P<path>.+/|)_edit/$', self.article_edit_view_class.as_view(), name = 'edit' ),
            url( '^(?P<path>.+/|)_preview/$', self.article_preview_view_class.as_view(), name = 'preview' ),
            url( '^(?P<path>.+/|)_history/$', self.article_history_view_class.as_view(), name = 'history' ),
            url( '^(?P<path>.+/|)_dir/$', self.article_dir_view_class.as_view(), name = 'dir' ),
            url( '^(?P<path>.+/|)_settings/$', self.article_settings_view_class.as_view(), name = 'settings' ),
            url( '^(?P<path>.+/|)_source/$', self.article_source_view_class.as_view(), name = 'source' ),
            url( '^(?P<path>.+/|)_revision/change/(?P<revision_id>\d+)/$', self.revision_change_view, name = 'change_revision' ),
            url( '^(?P<path>.+/|)_revision/merge/(?P<revision_id>\d+)/$', self.revision_merge_view, name = 'merge_revision' ),
            url( '^(?P<path>.+/|)_plugin/(?P<slug>\w+)/$', self.article_plugin_view_class.as_view(), name = 'plugin' ),
            )
        return urlpatterns

<<<<<<< HEAD
urlpatterns += patterns('',
    # Paths decided by URLs
    url('^(?P<path>.+/|)_create/$', article.Create.as_view(), name='create'),
    url('^(?P<path>.+/|)_delete/$', article.Delete.as_view(), name='delete'),
    url('^(?P<path>.+/|)_deleted/$', article.Deleted.as_view(), name='deleted'),
    url('^(?P<path>.+/|)_edit/$', article.Edit.as_view(), name='edit'),
    url('^(?P<path>.+/|)_preview/$', article.Preview.as_view(), name='preview'),
    url('^(?P<path>.+/|)_history/$', article.History.as_view(), name='history'),   
    url('^(?P<path>.+/|)_dir/$', article.Dir.as_view(), name='dir'),
    url('^(?P<path>.+/|)_settings/$', article.Settings.as_view(), name='settings'),
    url('^(?P<path>.+/|)_source/$', article.Source.as_view(), name='source'),
    url('^(?P<path>.+/|)_revision/change/(?P<revision_id>\d+)/$', 'wiki.views.article.change_revision', name='change_revision'),
    url('^(?P<path>.+/|)_revision/merge/(?P<revision_id>\d+)/$', 'wiki.views.article.merge', name='merge_revision'),
    url('^(?P<path>.+/|)_plugin/(?P<slug>\w+)/$', article.Plugin.as_view(), name='plugin'),
    url('^(?P<path>.+/|)$', article.ArticleView.as_view(), name='get'),
)
=======
    def get_plugin_urls( self ):
        urlpatterns = patterns( '', )
        for plugin in registry.get_plugins().values():
            slug = getattr( plugin, 'slug', None )
            plugin_urlpatterns = getattr( plugin, 'urlpatterns', None )
            if slug and plugin_urlpatterns:
                urlpatterns += patterns( '',
                    url( '^(?P<article_id>\d+)/plugin/' + slug + '/', include( plugin_urlpatterns ) ),
                    url( '^(?P<path>.+/|)_plugin/' + slug + '/', include( plugin_urlpatterns ) ),
                )
        return urlpatterns
>>>>>>> f8900d03

def get_pattern( app_name = "wiki", namespace = "wiki", url_config_class = None ):
    """Every url resolution takes place as "wiki:view_name".
       You should not attempt to have multiple deployments of the wiki in a
       single Django project.
       https://docs.djangoproject.com/en/dev/topics/http/urls/#topics-http-reversing-url-namespaces
    """
    if url_config_class is None:
        url_config_classname = getattr( settings, 'URL_CONFIG_CLASS', None )
        if url_config_classname is None:
            url_config_class = WikiURLPatterns
        else:
            url_config_modname, config_classname = url_config_classname.rsplit( '.', 1 )
            url_config_mod = import_module( url_config_modname )
            url_config_class = getattr( url_config_mod, config_classname )
    urlpatterns = url_config_class().get_urls()
    return urlpatterns, app_name, namespace<|MERGE_RESOLUTION|>--- conflicted
+++ resolved
@@ -3,41 +3,9 @@
 from django.utils.importlib import import_module
 
 from wiki.views import article, accounts
+from wiki.conf import settings
 from wiki.core.plugins import registry
 
-<<<<<<< HEAD
-urlpatterns = patterns('',
-    url('^$', article.ArticleView.as_view(), name='root', kwargs={'path': ''}),
-    url('^create-root/$', 'wiki.views.article.root_create', name='root_create'),
-    url('^_search/$', article.SearchView.as_view(), name='search'),
-    url('^_revision/diff/(?P<revision_id>\d+)/$', 'wiki.views.article.diff', name='diff'),
-)
-
-urlpatterns += patterns('',
-    url('^_accounts/sign-up/$', accounts.Signup.as_view(), name='signup'),
-    url('^_accounts/logout/$', accounts.Logout.as_view(), name='logout'),
-    url('^_accounts/login/$', accounts.Login.as_view(), name='login'),
-)
-
-urlpatterns += patterns('',
-    # This one doesn't work because it don't know where to redirect after...
-    url('^_revision/change/(?P<article_id>\d+)/(?P<revision_id>\d+)/$', 'wiki.views.article.change_revision', name='change_revision'),
-    url('^_revision/preview/(?P<article_id>\d+)/$', article.Preview.as_view(), name='preview_revision'),
-    url('^_revision/merge/(?P<article_id>\d+)/(?P<revision_id>\d+)/preview/$', 'wiki.views.article.merge', name='merge_revision_preview', kwargs={'preview': True}),
-    
-    # Paths decided by article_ids
-    url('^(?P<article_id>\d+)/$', article.ArticleView.as_view(), name='get'),
-    url('^(?P<article_id>\d+)/delete/$', article.Delete.as_view(), name='delete'),
-    url('^(?P<article_id>\d+)/deleted/$', article.Deleted.as_view(), name='deleted'),
-    url('^(?P<article_id>\d+)/edit/$', article.Edit.as_view(), name='edit'),
-    url('^(?P<article_id>\d+)/preview/$', article.Preview.as_view(), name='preview'),
-    url('^(?P<article_id>\d+)/history/$', article.History.as_view(), name='history'),
-    url('^(?P<article_id>\d+)/settings/$', article.Settings.as_view(), name='settings'),
-    url('^(?P<article_id>\d+)/source/$', article.Source.as_view(), name='source'),
-    url('^(?P<article_id>\d+)/revision/change/(?P<revision_id>\d+)/$', 'wiki.views.article.change_revision', name='change_revision'),   
-    url('^(?P<article_id>\d+)/revision/merge/(?P<revision_id>\d+)/$', 'wiki.views.article.merge', name='merge_revision'),
-    url('^(?P<article_id>\d+)/plugin/(?P<slug>\w+)/$', article.Plugin.as_view(), name='plugin'),
-=======
 class WikiURLPatterns( object ):
     '''
     configurator for wiki urls.
@@ -65,7 +33,6 @@
     create_root = 'wiki.views.article.root_create'
     search_view_class = article.SearchView
     article_diff_view = 'wiki.views.article.diff'
->>>>>>> f8900d03
 
     # account views
     signup_view_class = accounts.Signup
@@ -142,24 +109,6 @@
             )
         return urlpatterns
 
-<<<<<<< HEAD
-urlpatterns += patterns('',
-    # Paths decided by URLs
-    url('^(?P<path>.+/|)_create/$', article.Create.as_view(), name='create'),
-    url('^(?P<path>.+/|)_delete/$', article.Delete.as_view(), name='delete'),
-    url('^(?P<path>.+/|)_deleted/$', article.Deleted.as_view(), name='deleted'),
-    url('^(?P<path>.+/|)_edit/$', article.Edit.as_view(), name='edit'),
-    url('^(?P<path>.+/|)_preview/$', article.Preview.as_view(), name='preview'),
-    url('^(?P<path>.+/|)_history/$', article.History.as_view(), name='history'),   
-    url('^(?P<path>.+/|)_dir/$', article.Dir.as_view(), name='dir'),
-    url('^(?P<path>.+/|)_settings/$', article.Settings.as_view(), name='settings'),
-    url('^(?P<path>.+/|)_source/$', article.Source.as_view(), name='source'),
-    url('^(?P<path>.+/|)_revision/change/(?P<revision_id>\d+)/$', 'wiki.views.article.change_revision', name='change_revision'),
-    url('^(?P<path>.+/|)_revision/merge/(?P<revision_id>\d+)/$', 'wiki.views.article.merge', name='merge_revision'),
-    url('^(?P<path>.+/|)_plugin/(?P<slug>\w+)/$', article.Plugin.as_view(), name='plugin'),
-    url('^(?P<path>.+/|)$', article.ArticleView.as_view(), name='get'),
-)
-=======
     def get_plugin_urls( self ):
         urlpatterns = patterns( '', )
         for plugin in registry.get_plugins().values():
@@ -171,7 +120,6 @@
                     url( '^(?P<path>.+/|)_plugin/' + slug + '/', include( plugin_urlpatterns ) ),
                 )
         return urlpatterns
->>>>>>> f8900d03
 
 def get_pattern( app_name = "wiki", namespace = "wiki", url_config_class = None ):
     """Every url resolution takes place as "wiki:view_name".
