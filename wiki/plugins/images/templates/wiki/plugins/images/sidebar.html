--- conflicted
+++ resolved
@@ -99,11 +99,7 @@
   </p>
 
   <p>
-<<<<<<< HEAD
     <button type="submit" name="{{ plugin.slug }}_save" value="1" class="btn btn-default btn-md">
-=======
-    <button type="submit" name="{{ plugin.slug }}_save" value="1" class="btn">
->>>>>>> cefb5956
       <span class="fa fa-upload"></span>
       {% trans "Add image" %}
     </button>
