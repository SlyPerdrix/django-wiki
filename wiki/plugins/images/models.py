--- conflicted
+++ resolved
@@ -97,11 +97,7 @@
         ordering = ('-created',)
 
     def __unicode__(self):
-<<<<<<< HEAD
-        title = _(u'Image Revision: %d') % self.revision_number
-=======
-        title = _('Image Revsion: %d') % self.revision_number
->>>>>>> efae942c
+        title = _('Image Revision: %d') % self.revision_number
         return unicode(title)
 
 
