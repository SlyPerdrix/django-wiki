language: python
# See tox.ini for env list
env:
<<<<<<< HEAD
  - TOXENV=py26-django15
  - TOXENV=py26-django16
  - TOXENV=py27-django15
  - TOXENV=py27-django16
  - TOXENV=py33-django15
  - TOXENV=py33-django16
=======
- TOXENV=py26-django15
- TOXENV=py26-django16
- TOXENV=py27-django15
- TOXENV=py27-django16
- TOXENV=py27-django17
- TOXENV=py33-django15
- TOXENV=py33-django16
- TOXENV=py33-django17
>>>>>>> b860286a
install:
  - pip install tox coveralls
script:
  - tox
  - coverage run --source=wiki setup.py test
notifications:
  irc:
    - "irc.freenode.org#django-wiki"
after_success:
  coveralls
<|MERGE_RESOLUTION|>--- conflicted
+++ resolved
@@ -1,14 +1,6 @@
 language: python
 # See tox.ini for env list
 env:
-<<<<<<< HEAD
-  - TOXENV=py26-django15
-  - TOXENV=py26-django16
-  - TOXENV=py27-django15
-  - TOXENV=py27-django16
-  - TOXENV=py33-django15
-  - TOXENV=py33-django16
-=======
 - TOXENV=py26-django15
 - TOXENV=py26-django16
 - TOXENV=py27-django15
@@ -17,7 +9,6 @@
 - TOXENV=py33-django15
 - TOXENV=py33-django16
 - TOXENV=py33-django17
->>>>>>> b860286a
 install:
   - pip install tox coveralls
 script:
